# Copyright 2019 the GPflow authors.
#
# Licensed under the Apache License, Version 2.0 (the "License");
# you may not use this file except in compliance with the License.
# You may obtain a copy of the License at
#
# http://www.apache.org/licenses/LICENSE-2.0
#
# Unless required by applicable law or agreed to in writing, software
# distributed under the License is distributed on an "AS IS" BASIS,
# WITHOUT WARRANTIES OR CONDITIONS OF ANY KIND, either express or implied.
# See the License for the specific language governing permissions and
# limitations under the License.

import numpy as np
import pytest
import tensorflow as tf
from numpy.testing import assert_allclose

import gpflow
from gpflow.config import default_jitter
from gpflow.mean_functions import Constant
from gpflow.models import ExternalDataTrainingLossMixin, maximum_log_likelihood_objective

rng = np.random.RandomState(0)


class Datum:
    X = rng.rand(20, 1) * 10
    Y = np.sin(X) + 0.9 * np.cos(X * 1.6) + rng.randn(*X.shape) * 0.8
    Y = np.tile(Y, 2)  # two identical columns
    Xtest = rng.rand(10, 1) * 10
    data = (X, Y)


class DatumVGP:
    N, Ns, DX, DY = 100, 10, 2, 2
    np.random.seed(1)
    X = np.random.randn(N, DX)
    Xs = np.random.randn(Ns, DX)
    Y = np.random.randn(N, DY)
    q_mu = np.random.randn(N, DY)
    q_sqrt = np.random.randn(DY, N, N)
    q_alpha = np.random.randn(N, DX)
    q_lambda = np.random.randn(N, DX) ** 2
    data = (X, Y)


def _create_full_gp_model():
    """
    GP Regression
    """
    full_gp_model = gpflow.models.GPR(
        (Datum.X, Datum.Y),
        kernel=gpflow.kernels.SquaredExponential(),
        mean_function=gpflow.mean_functions.Constant(),
    )
    return full_gp_model


def _create_approximate_models():
    """
    1) Variational GP (with the likelihood set to Gaussian)
    2) Sparse variational GP (likelihood is Gaussian, inducing points
       at the data)
    3) Sparse variational GP (as above, but with the whitening rotation
       of the inducing variables)
    4) Sparse variational GP Regression (as above, but there the inducing
       variables are 'collapsed' out, as in Titsias 2009)
    5) FITC Sparse GP Regression
    """
    model_1 = gpflow.models.VGP(
        (Datum.X, Datum.Y),
        kernel=gpflow.kernels.SquaredExponential(),
        likelihood=gpflow.likelihoods.Gaussian(),
        mean_function=gpflow.mean_functions.Constant(),
    )

    model_2 = gpflow.models.SVGP(
        kernel=gpflow.kernels.SquaredExponential(),
        likelihood=gpflow.likelihoods.Gaussian(),
        inducing_variable=Datum.X.copy(),
        q_diag=False,
        whiten=False,
        mean_function=gpflow.mean_functions.Constant(),
        num_latent_gps=Datum.Y.shape[1],
    )
    gpflow.set_trainable(model_2.inducing_variable, False)

    model_3 = gpflow.models.SVGP(
        kernel=gpflow.kernels.SquaredExponential(),
        likelihood=gpflow.likelihoods.Gaussian(),
        inducing_variable=Datum.X.copy(),
        q_diag=False,
        whiten=True,
        mean_function=gpflow.mean_functions.Constant(),
        num_latent_gps=Datum.Y.shape[1],
    )
    gpflow.set_trainable(model_3.inducing_variable, False)

    model_4 = gpflow.models.SGPR(
        (Datum.X, Datum.Y),
        kernel=gpflow.kernels.SquaredExponential(),
        inducing_variable=Datum.X.copy(),
        mean_function=Constant(),
    )
    gpflow.set_trainable(model_4.inducing_variable, False)

    model_5 = gpflow.models.GPRFITC(
        (Datum.X, Datum.Y),
        kernel=gpflow.kernels.SquaredExponential(),
        inducing_variable=Datum.X.copy(),
        mean_function=Constant(),
    )
    gpflow.set_trainable(model_5.inducing_variable, False)

    return model_1, model_2, model_3, model_4, model_5


def _create_vgp_model(kernel, likelihood, q_mu=None, q_sqrt=None):
    model_vgp = gpflow.models.VGP((DatumVGP.X, DatumVGP.Y), kernel, likelihood)
    if q_mu is not None and q_sqrt is not None:
        model_vgp.q_mu.assign(q_mu)
        model_vgp.q_sqrt.assign(q_sqrt)
    return model_vgp


def _create_vgpao_model(kernel, likelihood, q_alpha, q_lambda):
    model_vgpoa = gpflow.models.VGPOpperArchambeau(
        (DatumVGP.X, DatumVGP.Y), kernel, likelihood, num_latent_gps=DatumVGP.DY
    )
    model_vgpoa.q_alpha.assign(q_alpha)
    model_vgpoa.q_lambda.assign(q_lambda)

    return model_vgpoa


def _create_svgp_model(kernel, likelihood, q_mu, q_sqrt, whiten):
    model_svgp = gpflow.models.SVGP(
        kernel,
        likelihood,
        DatumVGP.X.copy(),
        whiten=whiten,
        q_diag=False,
        num_latent_gps=DatumVGP.DY,
    )
    model_svgp.q_mu.assign(q_mu)
    model_svgp.q_sqrt.assign(q_sqrt)
    return model_svgp


@pytest.mark.parametrize("approximate_model", _create_approximate_models())
def test_equivalence(approximate_model):
    """
    With a Gaussian likelihood, and inducing points (where appropriate)
    positioned at the data, many of the gpflow methods are equivalent (perhaps
    subject to some optimization).
    """

    def optimize(model):
        opt = gpflow.optimizers.Scipy()
        loss = (
            model.training_loss_closure(Datum.data)
            if isinstance(model, ExternalDataTrainingLossMixin)
            else model.training_loss
        )
        opt.minimize(loss, model.trainable_variables, options=dict(maxiter=3000))
        if isinstance(model, gpflow.models.SVGP) and not model.whiten:
            # The (S)VGP model in non-whitened representation has significantly
            # worse optimization behaviour. To get the tests to pass, we need
            # to optimize much harder: we set ftol=gtol=0.0 to enforce
            # continued optimization.
            opt.minimize(
<<<<<<< HEAD
                loss, model.trainable_variables, options=dict(maxiter=6000, ftol=0.0, gtol=0.0)
=======
                loss, model.trainable_variables, options=dict(maxiter=7000, ftol=0.0, gtol=0.0)
>>>>>>> 95bf01ca
            )

    gpr_model = _create_full_gp_model()
    optimize(gpr_model)
    optimize(approximate_model)

    gpr_likelihood = gpr_model.log_marginal_likelihood()
    approximate_likelihood = maximum_log_likelihood_objective(approximate_model, Datum.data)
    assert_allclose(approximate_likelihood, gpr_likelihood, rtol=1e-6)

    gpr_kernel_ls = gpr_model.kernel.lengthscales.numpy()
    gpr_kernel_var = gpr_model.kernel.variance.numpy()

    approximate_kernel_ls = approximate_model.kernel.lengthscales.numpy()
    approximate_kernel_var = approximate_model.kernel.variance.numpy()

    assert_allclose(gpr_kernel_ls, approximate_kernel_ls, 1e-4)
    assert_allclose(gpr_kernel_var, approximate_kernel_var, 1e-3)

    gpr_mu, gpr_var = gpr_model.predict_y(Datum.Xtest)
    approximate_mu, approximate_var = approximate_model.predict_y(Datum.Xtest)

    assert_allclose(gpr_mu, approximate_mu, 1e-3)
    assert_allclose(gpr_var, approximate_var, 1e-4)


def test_equivalence_vgp_and_svgp():
    kernel = gpflow.kernels.Matern52()
    likelihood = gpflow.likelihoods.StudentT()

    svgp_model = _create_svgp_model(kernel, likelihood, DatumVGP.q_mu, DatumVGP.q_sqrt, whiten=True)
    vgp_model = _create_vgp_model(kernel, likelihood, DatumVGP.q_mu, DatumVGP.q_sqrt)

    likelihood_svgp = svgp_model.elbo(DatumVGP.data)
    likelihood_vgp = vgp_model.elbo()
    assert_allclose(likelihood_svgp, likelihood_vgp, rtol=1e-2)

    svgp_mu, svgp_var = svgp_model.predict_f(DatumVGP.Xs)
    vgp_mu, vgp_var = vgp_model.predict_f(DatumVGP.Xs)

    assert_allclose(svgp_mu, vgp_mu)
    assert_allclose(svgp_var, vgp_var)


def test_equivalence_vgp_and_opper_archambeau():
    kernel = gpflow.kernels.Matern52()
    likelihood = gpflow.likelihoods.StudentT()

    vgp_oa_model = _create_vgpao_model(kernel, likelihood, DatumVGP.q_alpha, DatumVGP.q_lambda)

    K = kernel(DatumVGP.X) + np.eye(DatumVGP.N) * default_jitter()
    L = np.linalg.cholesky(K)
    L_inv = np.linalg.inv(L)
    K_inv = np.linalg.inv(K)

    mean = K @ DatumVGP.q_alpha

    prec_dnn = K_inv[None, :, :] + np.array([np.diag(l ** 2) for l in DatumVGP.q_lambda.T])
    var_dnn = np.linalg.inv(prec_dnn)

    svgp_model_unwhitened = _create_svgp_model(
        kernel, likelihood, mean, np.linalg.cholesky(var_dnn), whiten=False
    )

    mean_white_nd = L_inv.dot(mean)
    var_white_dnn = np.einsum("nN,dNM,mM->dnm", L_inv, var_dnn, L_inv)
    q_sqrt_nnd = np.linalg.cholesky(var_white_dnn)

    vgp_model = _create_vgp_model(kernel, likelihood, mean_white_nd, q_sqrt_nnd)

    likelihood_vgp = vgp_model.elbo()
    likelihood_vgp_oa = vgp_oa_model.elbo()
    likelihood_svgp_unwhitened = svgp_model_unwhitened.elbo(DatumVGP.data)

    assert_allclose(likelihood_vgp, likelihood_vgp_oa, rtol=1e-2)
    assert_allclose(likelihood_vgp, likelihood_svgp_unwhitened, rtol=1e-2)

    vgp_oa_mu, vgp_oa_var = vgp_oa_model.predict_f(DatumVGP.Xs)
    svgp_unwhitened_mu, svgp_unwhitened_var = svgp_model_unwhitened.predict_f(DatumVGP.Xs)
    vgp_mu, vgp_var = vgp_model.predict_f(DatumVGP.Xs)

    assert_allclose(vgp_oa_mu, vgp_mu)
    assert_allclose(vgp_oa_var, vgp_var, rtol=1e-4)  # jitter?
    assert_allclose(svgp_unwhitened_mu, vgp_mu)
    assert_allclose(svgp_unwhitened_var, vgp_var, rtol=1e-4)


class DatumUpper:
    rng = np.random.default_rng(123)
    X = rng.random((100, 1))
    Y = np.sin(1.5 * 2 * np.pi * X) + rng.standard_normal(X.shape) * 0.1 + 5.3
    assert Y.mean() > 5.0, "offset ensures a regression test against the bug fixed by PR #1560"
    data = (X, Y)


def test_upper_bound_few_inducing_points():
    """
    Test for upper bound for regression marginal likelihood
    """
    model_vfe = gpflow.models.SGPR(
        (DatumUpper.X, DatumUpper.Y),
        gpflow.kernels.SquaredExponential(),
        inducing_variable=DatumUpper.X[:10, :].copy(),
        mean_function=Constant(),
    )
    opt = gpflow.optimizers.Scipy()

    opt.minimize(
        model_vfe.training_loss, variables=model_vfe.trainable_variables, options=dict(maxiter=500),
    )

    full_gp = gpflow.models.GPR(
        (DatumUpper.X, DatumUpper.Y),
        kernel=gpflow.kernels.SquaredExponential(),
        mean_function=Constant(),
    )
    full_gp.kernel.lengthscales.assign(model_vfe.kernel.lengthscales)
    full_gp.kernel.variance.assign(model_vfe.kernel.variance)
    full_gp.likelihood.variance.assign(model_vfe.likelihood.variance)
    full_gp.mean_function.c.assign(model_vfe.mean_function.c)

    lml_upper = model_vfe.upper_bound()
    lml_vfe = model_vfe.elbo()
    lml_full_gp = full_gp.log_marginal_likelihood()

    assert lml_vfe < lml_full_gp
    assert lml_full_gp < lml_upper<|MERGE_RESOLUTION|>--- conflicted
+++ resolved
@@ -171,11 +171,7 @@
             # to optimize much harder: we set ftol=gtol=0.0 to enforce
             # continued optimization.
             opt.minimize(
-<<<<<<< HEAD
-                loss, model.trainable_variables, options=dict(maxiter=6000, ftol=0.0, gtol=0.0)
-=======
                 loss, model.trainable_variables, options=dict(maxiter=7000, ftol=0.0, gtol=0.0)
->>>>>>> 95bf01ca
             )
 
     gpr_model = _create_full_gp_model()
