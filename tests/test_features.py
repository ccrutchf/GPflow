--- conflicted
+++ resolved
@@ -84,8 +84,4 @@
     Kuu_values = Kuu(feature, kernel, jitter=gpflow.settings.jitter)
     Kff_values = kernel(X)
     Qff_values = Kuf_values.numpy().T @ np.linalg.solve(Kuu_values, Kuf_values)
-<<<<<<< HEAD
     assert np.all(np.linalg.eig(Kff_values - Qff_values)[0] > 0.0)
-=======
-    assert np.all(np.linalg.eig(Kff_values - Qff_values)[0] > 0.0)
->>>>>>> 319bdc06
