# Copyright 2017 the GPflow authors.
#
# Licensed under the Apache License, Version 2.0 (the "License");
# you may not use this file except in compliance with the License.
# You may obtain a copy of the License at
#
# http://www.apache.org/licenses/LICENSE-2.0
#
# Unless required by applicable law or agreed to in writing, software
# distributed under the License is distributed on an "AS IS" BASIS,
# WITHOUT WARRANTIES OR CONDITIONS OF ANY KIND, either express or implied.
# See the License for the specific language governing permissions and
# limitations under the License.

import numpy as np
import pytest
from numpy.testing import assert_allclose

import gpflow
from gpflow.config import default_int
from gpflow.inducing_variables import InducingPoints
from gpflow.mean_functions import Additive, Constant, Linear, Product, SwitchedMeanFunction, Zero

rng = np.random.RandomState(99021)


class Datum:
    input_dim, output_dim = 3, 2
    N, Ntest, M = 20, 30, 10


_mean_functions = [
    Zero(),
    Linear(A=rng.randn(Datum.input_dim, Datum.output_dim), b=rng.randn(Datum.output_dim, 1).reshape(-1)),
    Constant(c=rng.randn(Datum.output_dim, 1).reshape(-1))
]


@pytest.mark.parametrize('mean_function_1', _mean_functions)
@pytest.mark.parametrize('mean_function_2', _mean_functions)
@pytest.mark.parametrize('operation', ['+', 'x'])
def test_mean_functions_output_shape(mean_function_1, mean_function_2, operation):
    """
    Test the output shape for basic and compositional mean functions, also
    check that the combination of mean functions returns the correct class
    """
    X = np.random.randn(Datum.N, Datum.input_dim)
    Y = mean_function_1(X)
    # basic output shape check
    assert Y.shape in [(Datum.N, Datum.output_dim), (Datum.N, 1)]

    # composed mean function output shape check
    if operation == '+':
        mean_composed = mean_function_1 + mean_function_2
    elif operation == 'x':
        mean_composed = mean_function_1 * mean_function_2
    else:
        raise (NotImplementedError)

    Y_composed = mean_composed(X)
    assert Y_composed.shape in [(Datum.N, Datum.output_dim), (Datum.N, 1)]


@pytest.mark.parametrize('mean_function_1', _mean_functions)
@pytest.mark.parametrize('mean_function_2', _mean_functions)
@pytest.mark.parametrize('operation', ['+', 'x'])
def test_mean_functions_composite_type(mean_function_1, mean_function_2, operation):
    if operation == '+':
        mean_composed = mean_function_1 + mean_function_2
        assert isinstance(mean_composed, Additive)
    elif operation == 'x':
        mean_composed = mean_function_1 * mean_function_2
        assert isinstance(mean_composed, Product)
    else:
        raise (NotImplementedError)


_linear_functions = [
    Linear(A=rng.randn(Datum.input_dim, Datum.output_dim), b=rng.randn(Datum.output_dim, 1).reshape(-1))
    for _ in range(3)
]

# Append inverse of first Linear mean function in _linear_functions
_linear_functions.append(Linear(A=-1. * _linear_functions[0].A, b=-1. * _linear_functions[0].b))

_constant_functions = [Constant(c=rng.randn(Datum.output_dim, 1).reshape(-1)) for _ in range(3)]
# Append inverse of first Constant mean function in _constant_functions
_constant_functions.append(Constant(c=-1. * _constant_functions[0].c))


def _create_GPR_model_with_bias(X, Y, mean_function):
    return gpflow.models.GPR((X, Y), mean_function=mean_function, kernel=gpflow.kernels.Bias(Datum.input_dim))


@pytest.mark.parametrize('mean_functions', [_linear_functions, _constant_functions])
def test_mean_functions_distributive_property(mean_functions):
    """
    Tests that distributive property of addition and multiplication holds for mean functions
    (both Constant and Linear): A * (B + C) = A * B + A * C
    """
    X, Y = rng.randn(Datum.N, Datum.input_dim), rng.randn(Datum.N, Datum.output_dim)
    Xtest = rng.randn(30, Datum.input_dim)
    A, B, C = mean_functions[0], mean_functions[1], mean_functions[2]
    lhs = Product(A, Additive(B, C))  # A * (B + C)
    rhs = Additive(Product(A, B), Product(A, C))  # A * B + A * C

    model_lhs = _create_GPR_model_with_bias(X, Y, mean_function=lhs)
    model_rhs = _create_GPR_model_with_bias(X, Y, mean_function=rhs)

    mu_lhs, var_lhs = model_lhs.predict_f(Xtest)
    mu_rhs, var_rhs = model_rhs.predict_f(Xtest)

    assert_allclose(mu_lhs, mu_rhs)
    assert_allclose(var_lhs, var_rhs)


@pytest.mark.parametrize('mean_functions', [_linear_functions, _constant_functions])
def test_mean_functions_A_minus_A_equals_zero(mean_functions):
    """
    Tests that the addition the inverse of a mean function to itself is equivalent to having a
    Zero mean function: A + (-A) = 0
    """
    X, Y = rng.randn(Datum.N, Datum.input_dim), rng.randn(Datum.N, Datum.output_dim)
    Xtest = rng.randn(30, Datum.input_dim)
    A, A_inverse = mean_functions[0], mean_functions[-1]
    lhs = Additive(A, A_inverse)  # A + (-A)
    rhs = Zero()  # 0

    model_lhs = _create_GPR_model_with_bias(X, Y, mean_function=lhs)
    model_rhs = _create_GPR_model_with_bias(X, Y, mean_function=rhs)

    mu_lhs, var_lhs = model_lhs.predict_f(Xtest)
    mu_rhs, var_rhs = model_rhs.predict_f(Xtest)

    assert_allclose(mu_lhs, mu_rhs)
    assert_allclose(var_lhs, var_rhs)


@pytest.mark.parametrize('mean_functions', [_linear_functions])
def test_linear_mean_functions_associative_property(mean_functions):
    """
    Tests that associative property of addition holds for linear mean functions:
    A + (B + (-A)) = B = (A + B) + (-A)
    """
    X, Y = rng.randn(Datum.N, Datum.input_dim), rng.randn(Datum.N, Datum.output_dim)
    Xtest = rng.randn(30, Datum.input_dim)
    A, B, A_inverse = mean_functions[0], mean_functions[1], mean_functions[-1]

    lhs = Additive(A, Additive(B, A_inverse))  # A + (B + (-A))
    rhs = Additive(Additive(A, B), A_inverse)  # (A + B) + (-A)

    model_lhs = _create_GPR_model_with_bias(X, Y, mean_function=lhs)
    model_b = _create_GPR_model_with_bias(X, Y, mean_function=B)
    model_rhs = _create_GPR_model_with_bias(X, Y, mean_function=rhs)

    mu_lhs, var_lhs = model_lhs.predict_f(Xtest)
    mu_b, var_b = model_b.predict_f(Xtest)
    mu_rhs, var_rhs = model_rhs.predict_f(Xtest)

    assert_allclose(mu_lhs, mu_b)
    assert_allclose(var_lhs, var_b)
    assert_allclose(mu_b, mu_rhs)
    assert_allclose(var_b, var_rhs)


@pytest.mark.parametrize('N, D', [[10, 3]])
def test_switched_mean_function(N, D):
    """
    Test for the SwitchedMeanFunction.
    """
    X = np.hstack([rng.randn(N, D), 1.0 * rng.randint(0, 2, N).reshape(-1, 1)])
    zeros, ones = Constant(np.zeros(1)), Constant(np.ones(1))
    switched_mean = SwitchedMeanFunction([zeros, ones])

    np_list = np.array([0., 1.])
    result_ref = (np_list[X[:, D].astype(default_int())]).reshape(-1, 1)
    result = switched_mean(X)

    assert_allclose(result, result_ref)


def test_bug_277_regression():
    """
    See github issue #277. This is a regression test.
    """
    model1, model2 = Linear(), Linear()
    assert model1.b.numpy() == model2.b.numpy()
    model2.b.assign([1.])
    assert not model1.b.numpy() == model2.b.numpy()


# TODO: (@sergio.pasc) finish tests below once GP models are ready for TF2.0
_model_classes = [
    gpflow.models.GPR,
    gpflow.models.SGPR,
    gpflow.models.GPRFITC,
    gpflow.models.SVGP,
<<<<<<< HEAD
    # gpflow.models.VGP(X, Y, mean_function=mf(), kernel=k(), likelihood=lik()),
    # gpflow.models.VGP(X, Y, mean_function=mf(), kernel=k(), likelihood=lik()),
    gpflow.models.GPMC,
    gpflow.models.SGPMC
=======
    gpflow.models.VGP,
    # gpflow.models.GPMC(X, Y, mean_function=mf(), kernel=k(), likelihood=lik()),
    # gpflow.models.SGPMC(X, Y, mean_function=mf(), kernel=k(), likelihood=lik(), Z=Z)
>>>>>>> 6e1f56ac
]


@pytest.mark.parametrize('model_class', _model_classes)
def test_models_with_mean_functions_changes(model_class):
    """
    Simply check that all models have a higher prediction with a constant mean
    function than with a zero mean function.

    For compositions of mean functions check that multiplication/ addition of
    a constant results in a higher prediction, whereas addition of zero/
    mutliplication with one does not.
    """
    data = rng.randn(Datum.N, Datum.input_dim), rng.randn(Datum.N, 1)
    predict_at = rng.randn(Datum.Ntest, Datum.input_dim)
    inducing_variables = InducingPoints(Z=rng.randn(Datum.M, Datum.input_dim))
    kernel = gpflow.kernels.Matern32()
    likelihood = gpflow.likelihoods.Gaussian()
    zero_mean = Zero()
    non_zero_mean = Constant(c=np.ones(1) * 10)

    if model_class in [gpflow.models.GPR]:
        model_zero_mean = model_class(data, kernel=kernel, mean_function=zero_mean)
        model_non_zero_mean = model_class(data, kernel=kernel, mean_function=non_zero_mean)
    elif model_class in [gpflow.models.VGP]:
        model_zero_mean = model_class(data, likelihood=likelihood, kernel=kernel, mean_function=zero_mean)
        model_non_zero_mean = model_class(data, likelihood=likelihood, kernel=kernel, mean_function=non_zero_mean)
    elif model_class in [gpflow.models.SVGP]:
        model_zero_mean = model_class(kernel=kernel,
                                      likelihood=likelihood,
                                      inducing_variables=inducing_variables,
                                      mean_function=zero_mean)
        model_non_zero_mean = model_class(kernel=kernel,
                                          likelihood=likelihood,
                                          inducing_variables=inducing_variables,
                                          mean_function=non_zero_mean)
    elif model_class in [gpflow.models.SGPR, gpflow.models.GPRFITC]:
        model_zero_mean = model_class(data,
                                      kernel=kernel,
                                      inducing_variables=inducing_variables,
                                      mean_function=zero_mean)
        model_non_zero_mean = model_class(data,
                                          kernel=kernel,
                                          inducing_variables=inducing_variables,
                                          mean_function=non_zero_mean)
    elif model_class in [gpflow.models.SGPMC]:
        model_zero_mean = model_class((X, Y),
                                      kernel=kernel,
                                      likelihood=likelihood,
                                      inducing_variables=inducing_variables,
                                      mean_function=zero_mean)
        model_non_zero_mean = model_class((X, Y),
                                          kernel=kernel,
                                          likelihood=likelihood,
                                          inducing_variables=inducing_variables,
                                          mean_function=non_zero_mean)
    elif model_class in [gpflow.models.GPMC]:
        model_zero_mean = model_class((X, Y),
                                      kernel=kernel,
                                      likelihood=likelihood,
                                      mean_function=zero_mean)
        model_non_zero_mean = model_class((X, Y),
                                          kernel=kernel,
                                          likelihood=likelihood,
                                          mean_function=non_zero_mean)
    else:
        raise (NotImplementedError)

    mu_zero, var_zero = model_zero_mean.predict_f(predict_at)
    mu_non_zero, var_non_zero = model_non_zero_mean.predict_f(predict_at)
    # predictive variance remains unchanged after modifying mean function
    assert np.all(var_zero.numpy() == var_non_zero.numpy())
    # predictive mean changes after modifying mean function
    assert not np.all(mu_zero.numpy() == mu_non_zero.numpy())<|MERGE_RESOLUTION|>--- conflicted
+++ resolved
@@ -195,16 +195,9 @@
     gpflow.models.SGPR,
     gpflow.models.GPRFITC,
     gpflow.models.SVGP,
-<<<<<<< HEAD
-    # gpflow.models.VGP(X, Y, mean_function=mf(), kernel=k(), likelihood=lik()),
-    # gpflow.models.VGP(X, Y, mean_function=mf(), kernel=k(), likelihood=lik()),
+    gpflow.models.VGP,
     gpflow.models.GPMC,
     gpflow.models.SGPMC
-=======
-    gpflow.models.VGP,
-    # gpflow.models.GPMC(X, Y, mean_function=mf(), kernel=k(), likelihood=lik()),
-    # gpflow.models.SGPMC(X, Y, mean_function=mf(), kernel=k(), likelihood=lik(), Z=Z)
->>>>>>> 6e1f56ac
 ]
 
 
@@ -251,22 +244,22 @@
                                           inducing_variables=inducing_variables,
                                           mean_function=non_zero_mean)
     elif model_class in [gpflow.models.SGPMC]:
-        model_zero_mean = model_class((X, Y),
+        model_zero_mean = model_class(data,
                                       kernel=kernel,
                                       likelihood=likelihood,
                                       inducing_variables=inducing_variables,
                                       mean_function=zero_mean)
-        model_non_zero_mean = model_class((X, Y),
+        model_non_zero_mean = model_class(data,
                                           kernel=kernel,
                                           likelihood=likelihood,
                                           inducing_variables=inducing_variables,
                                           mean_function=non_zero_mean)
     elif model_class in [gpflow.models.GPMC]:
-        model_zero_mean = model_class((X, Y),
+        model_zero_mean = model_class(data,
                                       kernel=kernel,
                                       likelihood=likelihood,
                                       mean_function=zero_mean)
-        model_non_zero_mean = model_class((X, Y),
+        model_non_zero_mean = model_class(data,
                                           kernel=kernel,
                                           likelihood=likelihood,
                                           mean_function=non_zero_mean)
