# Copyright 2016-2020 The GPflow Contributors. All Rights Reserved.
#
# Licensed under the Apache License, Version 2.0 (the "License");
# you may not use this file except in compliance with the License.
# You may obtain a copy of the License at
#
# http://www.apache.org/licenses/LICENSE-2.0
#
# Unless required by applicable law or agreed to in writing, software
# distributed under the License is distributed on an "AS IS" BASIS,
# WITHOUT WARRANTIES OR CONDITIONS OF ANY KIND, either express or implied.
# See the License for the specific language governing permissions and
# limitations under the License.

import enum
from abc import ABC, abstractmethod
from typing import Optional, Tuple, Type, Union, cast

import tensorflow as tf

from . import covariances, kernels, mean_functions
from .base import MeanAndVariance, Module, Parameter, RegressionData, TensorType
from .conditionals.util import (
    base_conditional,
    base_conditional_with_lm,
    expand_independent_outputs,
    fully_correlated_conditional,
    independent_interdomain_conditional,
    mix_latent_gp,
    separate_independent_conditional_implementation,
)
from .config import default_float, default_jitter
from .covariances import Kuf, Kuu
from .inducing_variables import (
    FallbackSeparateIndependentInducingVariables,
    FallbackSharedIndependentInducingVariables,
    InducingPoints,
    InducingVariables,
    SeparateIndependentInducingVariables,
    SharedIndependentInducingVariables,
)
<<<<<<< HEAD
from .likelihoods import Likelihood
from .types import MeanAndVariance
from .utilities import Dispatcher, add_noise_cov, add_linear_noise_cov
=======
from .kernels import Kernel
from .mean_functions import MeanFunction
from .utilities import Dispatcher, add_noise_cov
>>>>>>> b52f9e7c
from .utilities.ops import leading_transpose


class _QDistribution(Module):
    """
    Base class for our parametrization of q(u) in the `AbstractPosterior`.
    Internal - do not rely on this outside of GPflow.
    """


class _DeltaDist(_QDistribution):
    def __init__(self, q_mu: TensorType) -> None:
        self.q_mu = q_mu  # [M, L]

    @property
    def q_sqrt(self) -> Optional[tf.Tensor]:
        return None


class _DiagNormal(_QDistribution):
    def __init__(self, q_mu: TensorType, q_sqrt: TensorType) -> None:
        self.q_mu = q_mu  # [M, L]
        self.q_sqrt = q_sqrt  # [M, L]


class _MvNormal(_QDistribution):
    def __init__(self, q_mu: TensorType, q_sqrt: TensorType) -> None:
        self.q_mu = q_mu  # [M, L]
        self.q_sqrt = q_sqrt  # [L, M, M], lower-triangular


class PrecomputeCacheType(enum.Enum):
    """
    - `PrecomputeCacheType.TENSOR` (or `"tensor"`): Precomputes the cached
      quantities and stores them as tensors (which allows differentiating
      through the prediction). This is the default.
    - `PrecomputeCacheType.VARIABLE` (or `"variable"`): Precomputes the cached
      quantities and stores them as variables, which allows for updating
      their values without changing the compute graph (relevant for AOT
      compilation).
    - `PrecomputeCacheType.NOCACHE` (or `"nocache"` or `None`): Avoids
      immediate cache computation. This is useful for avoiding extraneous
      computations when you only want to call the posterior's
      `fused_predict_f` method.
    """

    TENSOR = "tensor"
    VARIABLE = "variable"
    NOCACHE = "nocache"


def _validate_precompute_cache_type(
    value: Union[None, PrecomputeCacheType, str]
) -> PrecomputeCacheType:
    if value is None:
        return PrecomputeCacheType.NOCACHE
    elif isinstance(value, PrecomputeCacheType):
        return value
    elif isinstance(value, str):
        return PrecomputeCacheType(value.lower())
    else:
        raise ValueError(
            f"{value} is not a valid PrecomputeCacheType. Valid options: 'tensor', 'variable', 'nocache' (or None)."
        )


class AbstractPosterior(Module, ABC):
    def __init__(
        self,
        kernel: Kernel,
        X_data: Union[tf.Tensor, InducingVariables],
        cache: Optional[Tuple[tf.Tensor, ...]] = None,
        mean_function: Optional[mean_functions.MeanFunction] = None,
    ) -> None:
        """
        Users should use `create_posterior` to create instances of concrete
        subclasses of this AbstractPosterior class instead of calling this
        constructor directly. For `create_posterior` to be able to correctly
        instantiate subclasses, developers need to ensure their subclasses
        don't change the constructor signature.
        """
        super().__init__()

        self.kernel = kernel
        self.X_data = X_data
        self.cache = cache
        self.mean_function = mean_function

        self._precompute_cache: Optional[PrecomputeCacheType] = None

    def _add_mean_function(self, Xnew: TensorType, mean: TensorType) -> tf.Tensor:
        if self.mean_function is None:
            return mean
        else:
            return mean + self.mean_function(Xnew)

    @abstractmethod
    def _precompute(self) -> Tuple[tf.Tensor, ...]:
        """
        Precompute a cache.

        The result of this method will later be passed to `_conditional_with_precompute` as the
        `cache` argument.
        """

    def fused_predict_f(
        self, Xnew: TensorType, full_cov: bool = False, full_output_cov: bool = False
    ) -> MeanAndVariance:
        """
        Computes predictive mean and (co)variance at Xnew, including mean_function
        Does not make use of caching
        """
        mean, cov = self._conditional_fused(
            Xnew, full_cov=full_cov, full_output_cov=full_output_cov
        )
        return self._add_mean_function(Xnew, mean), cov

    @abstractmethod
    def _conditional_fused(
        self, Xnew: TensorType, full_cov: bool = False, full_output_cov: bool = False
    ) -> MeanAndVariance:
        """
        Computes predictive mean and (co)variance at Xnew, *excluding* mean_function
        Does not make use of caching
        """

    def predict_f(
        self, Xnew: TensorType, full_cov: bool = False, full_output_cov: bool = False
    ) -> MeanAndVariance:
        """
        Computes predictive mean and (co)variance at Xnew, including mean_function.
        Relies on precomputed alpha and Qinv (see _precompute method)
        """
        if self.cache is None:
            raise ValueError(
                "Cache has not been precomputed yet. Call update_cache first or use fused_predict_f"
            )
        mean, cov = self._conditional_with_precompute(
            self.cache, Xnew, full_cov=full_cov, full_output_cov=full_output_cov
        )
        return self._add_mean_function(Xnew, mean), cov

    @abstractmethod
    def _conditional_with_precompute(
        self,
        cache: Tuple[tf.Tensor, ...],
        Xnew: TensorType,
        full_cov: bool = False,
        full_output_cov: bool = False,
    ) -> MeanAndVariance:
        """
        Computes predictive mean and (co)variance at Xnew, *excluding* mean_function.
        Relies on cached alpha and Qinv.
        """

    def update_cache(self, precompute_cache: Optional[PrecomputeCacheType] = None) -> None:
        """
        Sets the cache depending on the value of `precompute_cache` to a
        `tf.Tensor`, `tf.Variable`, or clears the cache. If `precompute_cache`
        is not given, the setting defaults to the most-recently-used one.
        """
        if precompute_cache is None:
            if self._precompute_cache is None:
                raise ValueError(
                    "You must pass precompute_cache explicitly (the cache had not been updated before)."
                )
            precompute_cache = self._precompute_cache
        else:
            self._precompute_cache = precompute_cache

        if precompute_cache is PrecomputeCacheType.NOCACHE:
            self.cache = None

        elif precompute_cache is PrecomputeCacheType.TENSOR:
            self.cache = self._precompute()

        elif precompute_cache is PrecomputeCacheType.VARIABLE:
            cache = self._precompute()
            if self.cache is not None and all(isinstance(c, tf.Variable) for c in self.cache):
                # re-use existing variables
                for cache_var, new_value in zip(self.cache, cache):
                    cache_var.assign(new_value)
            else:  # create variables
                self.cache = tuple(tf.Variable(new_value, trainable=False) for new_value in cache)


class GPRPosterior(AbstractPosterior):
    def __init__(
        self,
        kernel: Kernel,
        data: RegressionData,
        likelihood_variance: Parameter,
        mean_function: MeanFunction,
        *,
        precompute_cache: Optional[PrecomputeCacheType],
    ) -> None:
        X, Y = data
        super().__init__(kernel, X, mean_function=mean_function)
        self.Y_data = Y
        self.likelihood_variance = likelihood_variance

        if precompute_cache is not None:
            self.update_cache(precompute_cache)

    def _conditional_with_precompute(
        self,
        cache: Tuple[tf.Tensor, ...],
        Xnew: TensorType,
        full_cov: bool = False,
        full_output_cov: bool = False,
    ) -> MeanAndVariance:
        """
        Computes predictive mean and (co)variance at Xnew, *excluding* mean_function.
        Relies on cached alpha and Qinv.
        """
        (alpha,) = cache
        (Qinv,) = cache

        Kmn = self.kernel(self.X_data, Xnew)
        # compute kernel stuff
        num_func = tf.shape(self.Y_data)[-1]  # R
        N = tf.shape(Kmn)[-1]

        # get the leading dims in Kmn to the front of the tensor Kmn
        K = tf.rank(Kmn)
        perm = tf.concat(
            [
                tf.reshape(tf.range(1, K - 1), [K - 2]),  # leading dims (...)
                tf.reshape(0, [1]),  # [M]
                tf.reshape(K - 1, [1]),
            ],
            0,
        )  # [N]
        Kmn = tf.transpose(Kmn, perm)  # [..., M, N]
        leading_dims = tf.shape(Kmn)[:-2]

        # get the leading dims in Knm to the front of the tensor Knm
        Knm = leading_transpose(Kmn, [..., -1, -2])

        assert self.mean_function is not None
        Knn = self.kernel(Xnew, full_cov=full_cov)
        err = self.Y_data - self.mean_function(self.X_data)

        mean = Knm @ alpha @ err

        # The GPR model only has a single latent GP.
        if full_cov:
            cov = Knn - Knm @ Qinv @ Kmn  # [..., N, N]
            cov_shape = tf.concat([leading_dims, [num_func, N, N]], 0)
            cov = tf.broadcast_to(tf.expand_dims(cov, -3), cov_shape)  # [..., R, N, N]

        else:
            cov = Knn - tf.linalg.diag_part(Knm @ Qinv @ Kmn)  # [..., N]
            cov_shape = tf.concat([leading_dims, [num_func, N]], 0)  # [..., R, N]
            cov = tf.broadcast_to(tf.expand_dims(cov, -2), cov_shape)  # [..., R, N]
            cov = tf.linalg.adjoint(cov)

        return mean, cov

    def _precompute(self) -> Tuple[tf.Tensor, ...]:
        Kmm = self.kernel(self.X_data)
        Kmm_plus_s = self.add_noise(Kmm, self.X_data)

        Lm = tf.linalg.cholesky(Kmm_plus_s)
        Kmm_plus_s_inv = tf.linalg.cholesky_solve(Lm, tf.eye(self.X_data.shape[0], dtype=Lm.dtype))

        tf.debugging.assert_shapes(
            [
                (Kmm_plus_s_inv, ["M", "M"]),
                (Kmm, ["M", "M"]),
            ]
        )
        return (Kmm_plus_s_inv,)

    def _conditional_fused(
        self, Xnew: TensorType, full_cov: bool = False, full_output_cov: bool = False
    ) -> MeanAndVariance:
        """
        Computes predictive mean and (co)variance at Xnew, *excluding* mean_function
        Does not make use of caching
        """

        # taken directly from the deprecated GPR implementation
        assert self.mean_function is not None
        err = self.Y_data - self.mean_function(self.X_data)

        Kmm = self.kernel(self.X_data)
        Knn = self.kernel(Xnew, full_cov=full_cov)
        Kmn = self.kernel(self.X_data, Xnew)
        Kmm_plus_s = self.add_noise(Kmm, self.X_data)

        return base_conditional(
            Kmn, Kmm_plus_s, Knn, err, full_cov=full_cov, white=False
        )  # [N, P], [N, P] or [P, N, N]

    def add_noise(self, K: tf.Tensor, X: tf.Tensor):
        return add_noise_cov(K, self.likelihood_variance)


class HeteroskedasticGPRPosterior(GPRPosterior):

    def __init__(self,
                 kernel,
                 X_data: tf.Tensor,
                 Y_data: tf.Tensor,
                 likelihood: Likelihood,
                 mean_function: Optional[mean_functions.MeanFunction] = None,
                 *,
                 precompute_cache: Optional[PrecomputeCacheType],
                 ):

        self.likelihood = likelihood
        super().__init__(kernel, X_data, Y_data, likelihood.constant_variance, mean_function=mean_function, precompute_cache=precompute_cache)

    def evaluate_linear_noise_variance(self, X: tf.Tensor):
        """ Noise variance contribution. """

        return self.likelihood.scale_transform(X)

    def add_noise(self, K: tf.Tensor, X: tf.Tensor):

        noise_variance = self.evaluate_linear_noise_variance(X) + self.likelihood_variance
        return add_linear_noise_cov(K, noise_variance)


class SGPRPosterior(AbstractPosterior):
    """
    This class represents posteriors which can be derived from SGPR
    models to compute faster predictions on unseen points.
    """

    def __init__(
        self,
        kernel: Kernel,
        data: RegressionData,
        inducing_variable: InducingPoints,
        likelihood_variance: Parameter,
        num_latent_gps: int,
        mean_function: MeanFunction,
        *,
        precompute_cache: Optional[PrecomputeCacheType],
    ) -> None:
        X, Y = data
        super().__init__(kernel, X, mean_function=mean_function)
        self.Y_data = Y
        self.likelihood_variance = likelihood_variance
        self.inducing_variable = inducing_variable
        self.num_latent_gps = num_latent_gps

        if precompute_cache is not None:
            self.update_cache(precompute_cache)

    def _precompute(self) -> Tuple[tf.Tensor, ...]:
        # taken directly from the deprecated SGPR implementation
        num_inducing = self.inducing_variable.num_inducing
        assert self.mean_function is not None
        err = self.Y_data - self.mean_function(self.X_data)
        kuf = Kuf(self.inducing_variable, self.kernel, self.X_data)
        kuu = Kuu(self.inducing_variable, self.kernel, jitter=default_jitter())
        sigma = tf.sqrt(self.likelihood_variance)
        L = tf.linalg.cholesky(kuu)  # cache alpha, qinv
        A = tf.linalg.triangular_solve(L, kuf, lower=True) / sigma
        B = tf.linalg.matmul(A, A, transpose_b=True) + tf.eye(
            num_inducing, dtype=default_float()
        )  # cache qinv
        LB = tf.linalg.cholesky(B)  # cache alpha
        Aerr = tf.linalg.matmul(A, err)
        c = tf.linalg.triangular_solve(LB, Aerr, lower=True) / sigma  # cache alpha

        # get intermediate variables
        Linv = tf.linalg.triangular_solve(L, tf.eye(num_inducing, dtype=default_float()))
        LBinv = tf.linalg.triangular_solve(LB, tf.eye(num_inducing, dtype=default_float()))
        Binv = tf.linalg.inv(B)  # naive...can do better?
        tmp = tf.eye(num_inducing, dtype=default_float()) - Binv

        # calculate cached values
        LinvT = tf.transpose(Linv)
        alpha = LinvT @ tf.transpose(LBinv) @ c
        Qinv = LinvT @ tmp @ Linv

        return alpha, Qinv

    def _conditional_with_precompute(
        self,
        cache: Tuple[tf.Tensor, ...],
        Xnew: TensorType,
        full_cov: bool = False,
        full_output_cov: bool = False,
    ) -> MeanAndVariance:
        """
        Computes predictive mean and (co)variance at Xnew, *excluding* mean_function.
        Relies on cached alpha and Qinv.
        """
        alpha, Qinv = cache

        Kus = Kuf(self.inducing_variable, self.kernel, Xnew)
        Knn = self.kernel(Xnew, full_cov=full_cov)

        Ksu = tf.transpose(Kus)
        mean = Ksu @ alpha

        if full_cov:
            var = Knn - Ksu @ Qinv @ Kus
            var = tf.tile(var[None, ...], [self.num_latent_gps, 1, 1])  # [P, N, N]
        else:
            Kfu_Qinv_Kuf = tf.reduce_sum(Kus * tf.matmul(Qinv, Kus), axis=-2)
            var = Knn - Kfu_Qinv_Kuf
            var = tf.tile(var[:, None], [1, self.num_latent_gps])

        return mean, var

    def _conditional_fused(
        self, Xnew: TensorType, full_cov: bool = False, full_output_cov: bool = False
    ) -> MeanAndVariance:
        """
        Compute the mean and variance of the latent function at some new points
        Xnew. Does not make use of caching
        """

        # taken directly from the deprecated SGPR implementation
        num_inducing = self.inducing_variable.num_inducing
        assert self.mean_function is not None
        err = self.Y_data - self.mean_function(self.X_data)
        kuf = Kuf(self.inducing_variable, self.kernel, self.X_data)
        kuu = Kuu(self.inducing_variable, self.kernel, jitter=default_jitter())
        Kus = Kuf(self.inducing_variable, self.kernel, Xnew)
        sigma = tf.sqrt(self.likelihood_variance)
        L = tf.linalg.cholesky(kuu)  # cache alpha, qinv
        A = tf.linalg.triangular_solve(L, kuf, lower=True) / sigma
        B = tf.linalg.matmul(A, A, transpose_b=True) + tf.eye(
            num_inducing, dtype=default_float()
        )  # cache qinv
        LB = tf.linalg.cholesky(B)  # cache alpha
        Aerr = tf.linalg.matmul(A, err)
        c = tf.linalg.triangular_solve(LB, Aerr, lower=True) / sigma  # cache alpha
        tmp1 = tf.linalg.triangular_solve(L, Kus, lower=True)
        tmp2 = tf.linalg.triangular_solve(LB, tmp1, lower=True)
        mean = tf.linalg.matmul(tmp2, c, transpose_a=True)
        if full_cov:
            var = (
                self.kernel(Xnew)
                + tf.linalg.matmul(tmp2, tmp2, transpose_a=True)
                - tf.linalg.matmul(tmp1, tmp1, transpose_a=True)
            )
            var = tf.tile(var[None, ...], [self.num_latent_gps, 1, 1])  # [P, N, N]
        else:
            var = (
                self.kernel(Xnew, full_cov=False)
                + tf.reduce_sum(tf.square(tmp2), 0)
                - tf.reduce_sum(tf.square(tmp1), 0)
            )
            var = tf.tile(var[:, None], [1, self.num_latent_gps])

        return mean, var


class BasePosterior(AbstractPosterior):
    def __init__(
        self,
        kernel: Kernel,
        inducing_variable: InducingVariables,
        q_mu: tf.Tensor,
        q_sqrt: tf.Tensor,
        whiten: bool = True,
        mean_function: Optional[mean_functions.MeanFunction] = None,
        *,
        precompute_cache: Optional[PrecomputeCacheType],
    ):

        super().__init__(kernel, inducing_variable, mean_function=mean_function)
        self.whiten = whiten
        self._set_qdist(q_mu, q_sqrt)

        if precompute_cache is not None:
            self.update_cache(precompute_cache)

    @property
    def q_mu(self) -> tf.Tensor:
        return self._q_dist.q_mu

    @property
    def q_sqrt(self) -> tf.Tensor:
        return self._q_dist.q_sqrt

    def _set_qdist(self, q_mu: TensorType, q_sqrt: TensorType) -> tf.Tensor:
        if q_sqrt is None:
            self._q_dist = _DeltaDist(q_mu)
        elif len(q_sqrt.shape) == 2:  # q_diag
            self._q_dist = _DiagNormal(q_mu, q_sqrt)
        else:
            self._q_dist = _MvNormal(q_mu, q_sqrt)

    def _precompute(self) -> Tuple[tf.Tensor, tf.Tensor]:
        Kuu = covariances.Kuu(self.X_data, self.kernel, jitter=default_jitter())  # [(R), M, M]
        q_mu = self._q_dist.q_mu

        if Kuu.shape.ndims == 4:
            ML = tf.reduce_prod(tf.shape(Kuu)[:2])
            Kuu = tf.reshape(Kuu, [ML, ML])
        if Kuu.shape.ndims == 3:
            q_mu = tf.linalg.adjoint(self._q_dist.q_mu)[..., None]  # [..., R, M, 1]
        L = tf.linalg.cholesky(Kuu)

        if not self.whiten:
            # alpha = Kuu⁻¹ q_mu
            alpha = tf.linalg.cholesky_solve(L, q_mu)
        else:
            # alpha = L⁻ᵀ q_mu
            alpha = tf.linalg.triangular_solve(L, q_mu, adjoint=True)
        # predictive mean = Kfu alpha
        # predictive variance = Kff - Kfu Qinv Kuf
        # S = q_sqrt q_sqrtᵀ
        I = tf.eye(tf.shape(L)[-1], dtype=L.dtype)
        if isinstance(self._q_dist, _DeltaDist):
            B = I
        else:
            if not self.whiten:
                # Qinv = Kuu⁻¹ - Kuu⁻¹ S Kuu⁻¹
                #      = Kuu⁻¹ - L⁻ᵀ L⁻¹ S L⁻ᵀ L⁻¹
                #      = L⁻ᵀ (I - L⁻¹ S L⁻ᵀ) L⁻¹
                #      = L⁻ᵀ B L⁻¹
                if isinstance(self._q_dist, _DiagNormal):
                    q_sqrt = tf.linalg.diag(tf.linalg.adjoint(self._q_dist.q_sqrt))
                elif isinstance(self._q_dist, _MvNormal):
                    q_sqrt = self._q_dist.q_sqrt
                Linv_qsqrt = tf.linalg.triangular_solve(L, q_sqrt)
                Linv_cov_u_LinvT = tf.matmul(Linv_qsqrt, Linv_qsqrt, transpose_b=True)
            else:
                if isinstance(self._q_dist, _DiagNormal):
                    Linv_cov_u_LinvT = tf.linalg.diag(tf.linalg.adjoint(self._q_dist.q_sqrt ** 2))
                elif isinstance(self._q_dist, _MvNormal):
                    q_sqrt = self._q_dist.q_sqrt
                    Linv_cov_u_LinvT = tf.matmul(q_sqrt, q_sqrt, transpose_b=True)
                # Qinv = Kuu⁻¹ - L⁻ᵀ S L⁻¹
                # Linv = (L⁻¹ I) = solve(L, I)
                # Kinv = Linvᵀ @ Linv
            B = I - Linv_cov_u_LinvT
        LinvT_B = tf.linalg.triangular_solve(L, B, adjoint=True)
        B_Linv = tf.linalg.adjoint(LinvT_B)
        Qinv = tf.linalg.triangular_solve(L, B_Linv, adjoint=True)

        M, L = tf.unstack(tf.shape(self._q_dist.q_mu), num=2)
        Qinv = tf.broadcast_to(Qinv, [L, M, M])

        tf.debugging.assert_shapes(
            [
                (Qinv, ["L", "M", "M"]),
            ]
        )

        return alpha, Qinv


class IndependentPosterior(BasePosterior):
    def _post_process_mean_and_cov(
        self, mean: TensorType, cov: TensorType, full_cov: bool, full_output_cov: bool
    ) -> tf.Tensor:
        return mean, expand_independent_outputs(cov, full_cov, full_output_cov)

    def _get_Kff(self, Xnew: TensorType, full_cov: bool) -> tf.Tensor:

        # TODO: this assumes that Xnew has shape [N, D] and no leading dims

        if isinstance(self.kernel, (kernels.SeparateIndependent, kernels.IndependentLatent)):
            # NOTE calling kernel(Xnew, full_cov=full_cov, full_output_cov=False) directly would return
            # if full_cov: [P, N, N] -- this is what we want
            # else: [N, P] instead of [P, N] as we get from the explicit stack below
            Kff = tf.stack([k(Xnew, full_cov=full_cov) for k in self.kernel.kernels], axis=0)
        elif isinstance(self.kernel, kernels.MultioutputKernel):
            # effectively, SharedIndependent path
            Kff = self.kernel.kernel(Xnew, full_cov=full_cov)
            # NOTE calling kernel(Xnew, full_cov=full_cov, full_output_cov=False) directly would return
            # if full_cov: [P, N, N] instead of [N, N]
            # else: [N, P] instead of [N]
        else:
            # standard ("single-output") kernels
            Kff = self.kernel(Xnew, full_cov=full_cov)  # [N, N] if full_cov else [N]

        return Kff

    def _conditional_with_precompute(
        self,
        cache: Tuple[tf.Tensor, ...],
        Xnew: TensorType,
        full_cov: bool = False,
        full_output_cov: bool = False,
    ) -> MeanAndVariance:
        # Qinv: [L, M, M]
        # alpha: [M, L]
        alpha, Qinv = cache

        Kuf = covariances.Kuf(self.X_data, self.kernel, Xnew)  # [(R), M, N]
        Kff = self._get_Kff(Xnew, full_cov)

        mean = tf.matmul(Kuf, alpha, transpose_a=True)
        if Kuf.shape.ndims == 3:
            mean = tf.linalg.adjoint(tf.squeeze(mean, axis=-1))

        if full_cov:
            Kfu_Qinv_Kuf = tf.matmul(Kuf, Qinv @ Kuf, transpose_a=True)
            cov = Kff - Kfu_Qinv_Kuf
        else:
            # [Aᵀ B]_ij = Aᵀ_ik B_kj = A_ki B_kj
            # TODO check whether einsum is faster now?
            Kfu_Qinv_Kuf = tf.reduce_sum(Kuf * tf.matmul(Qinv, Kuf), axis=-2)
            cov = Kff - Kfu_Qinv_Kuf
            cov = tf.linalg.adjoint(cov)

        return self._post_process_mean_and_cov(mean, cov, full_cov, full_output_cov)


class IndependentPosteriorSingleOutput(IndependentPosterior):
    # could almost be the same as IndependentPosteriorMultiOutput ...
    def _conditional_fused(
        self, Xnew: TensorType, full_cov: bool = False, full_output_cov: bool = False
    ) -> MeanAndVariance:
        # same as IndependentPosteriorMultiOutput, Shared~/Shared~ branch, except for following line:
        Knn = self.kernel(Xnew, full_cov=full_cov)

        Kmm = covariances.Kuu(self.X_data, self.kernel, jitter=default_jitter())  # [M, M]
        Kmn = covariances.Kuf(self.X_data, self.kernel, Xnew)  # [M, N]

        fmean, fvar = base_conditional(
            Kmn, Kmm, Knn, self.q_mu, full_cov=full_cov, q_sqrt=self.q_sqrt, white=self.whiten
        )  # [N, P],  [P, N, N] or [N, P]
        return self._post_process_mean_and_cov(fmean, fvar, full_cov, full_output_cov)


class IndependentPosteriorMultiOutput(IndependentPosterior):
    def _conditional_fused(
        self, Xnew: TensorType, full_cov: bool = False, full_output_cov: bool = False
    ) -> MeanAndVariance:
        if isinstance(self.X_data, SharedIndependentInducingVariables) and isinstance(
            self.kernel, kernels.SharedIndependent
        ):
            # same as IndependentPosteriorSingleOutput except for following line
            Knn = self.kernel.kernel(Xnew, full_cov=full_cov)
            # we don't call self.kernel() directly as that would do unnecessary tiling

            Kmm = covariances.Kuu(self.X_data, self.kernel, jitter=default_jitter())  # [M, M]
            Kmn = covariances.Kuf(self.X_data, self.kernel, Xnew)  # [M, N]

            fmean, fvar = base_conditional(
                Kmn, Kmm, Knn, self.q_mu, full_cov=full_cov, q_sqrt=self.q_sqrt, white=self.whiten
            )  # [N, P],  [P, N, N] or [N, P]
        else:
            # this is the messy thing with tf.map_fn, cleaned up by the st/clean_up_broadcasting_conditionals branch

            # Following are: [P, M, M]  -  [P, M, N]  -  [P, N](x N)
            Kmms = covariances.Kuu(self.X_data, self.kernel, jitter=default_jitter())  # [P, M, M]
            Kmns = covariances.Kuf(self.X_data, self.kernel, Xnew)  # [P, M, N]
            if isinstance(self.kernel, kernels.Combination):
                kernel_list = self.kernel.kernels
            else:
                kernel_list = [self.kernel.kernel] * len(self.X_data.inducing_variable_list)
            Knns = tf.stack(
                [k.K(Xnew) if full_cov else k.K_diag(Xnew) for k in kernel_list], axis=0
            )

            fmean, fvar = separate_independent_conditional_implementation(
                Kmns,
                Kmms,
                Knns,
                self.q_mu,
                q_sqrt=self.q_sqrt,
                full_cov=full_cov,
                white=self.whiten,
            )

        return self._post_process_mean_and_cov(fmean, fvar, full_cov, full_output_cov)


class LinearCoregionalizationPosterior(IndependentPosteriorMultiOutput):
    def _post_process_mean_and_cov(
        self, mean: TensorType, cov: TensorType, full_cov: bool, full_output_cov: bool
    ) -> MeanAndVariance:
        """
        mean: [N, L]
        cov: [L, N, N] or [N, L]
        """
        cov = expand_independent_outputs(cov, full_cov, full_output_cov=False)
        mean, cov = mix_latent_gp(self.kernel.W, mean, cov, full_cov, full_output_cov)
        return mean, cov


class FullyCorrelatedPosterior(BasePosterior):
    def _conditional_with_precompute(
        self,
        cache: Tuple[tf.Tensor, ...],
        Xnew: TensorType,
        full_cov: bool = False,
        full_output_cov: bool = False,
    ) -> MeanAndVariance:
        # TODO: this assumes that Xnew has shape [N, D] and no leading dims

        # Qinv: [L, M, M]
        # alpha: [M, L]
        alpha, Qinv = cache

        Kuf = covariances.Kuf(self.X_data, self.kernel, Xnew)
        assert Kuf.shape.ndims == 4
        M, L, N, K = tf.unstack(tf.shape(Kuf), num=Kuf.shape.ndims, axis=0)
        Kuf = tf.reshape(Kuf, (M * L, N * K))

        kernel: kernels.MultioutputKernel = self.kernel
        Kff = kernel(Xnew, full_cov=full_cov, full_output_cov=full_output_cov)
        # full_cov=True and full_output_cov=True: [N, P, N, P]
        # full_cov=True and full_output_cov=False: [P, N, N]
        # full_cov=False and full_output_cov=True: [N, P, P]
        # full_cov=False and full_output_cov=False: [N, P]
        if full_cov == full_output_cov:
            new_shape = (N * K, N * K) if full_cov else (N * K,)
            Kff = tf.reshape(Kff, new_shape)

        N = tf.shape(Xnew)[0]
        K = tf.shape(Kuf)[-1] // N

        mean = tf.matmul(Kuf, alpha, transpose_a=True)
        if Kuf.shape.ndims == 3:
            mean = tf.linalg.adjoint(tf.squeeze(mean, axis=-1))

        if not full_cov and not full_output_cov:
            # fully diagonal case in both inputs and outputs
            # [Aᵀ B]_ij = Aᵀ_ik B_kj = A_ki B_kj
            # TODO check whether einsum is faster now?
            Kfu_Qinv_Kuf = tf.reduce_sum(Kuf * tf.matmul(Qinv, Kuf), axis=-2)
        else:
            Kfu_Qinv_Kuf = tf.matmul(Kuf, Qinv @ Kuf, transpose_a=True)
            if not (full_cov and full_output_cov):
                # diagonal in either inputs or outputs
                new_shape = tf.concat([tf.shape(Kfu_Qinv_Kuf)[:-2], (N, K, N, K)], axis=0)
                Kfu_Qinv_Kuf = tf.reshape(Kfu_Qinv_Kuf, new_shape)
                if full_cov:
                    # diagonal in outputs: move outputs to end
                    tmp = tf.linalg.diag_part(tf.einsum("...ijkl->...ikjl", Kfu_Qinv_Kuf))
                elif full_output_cov:
                    # diagonal in inputs: move inputs to end
                    tmp = tf.linalg.diag_part(tf.einsum("...ijkl->...jlik", Kfu_Qinv_Kuf))
                Kfu_Qinv_Kuf = tf.einsum("...ijk->...kij", tmp)  # move diagonal dim to [-3]
        cov = Kff - Kfu_Qinv_Kuf

        if not full_cov and not full_output_cov:
            cov = tf.linalg.adjoint(cov)

        mean = tf.reshape(mean, (N, K))
        if full_cov == full_output_cov:
            cov_shape = (N, K, N, K) if full_cov else (N, K)
        else:
            cov_shape = (K, N, N) if full_cov else (N, K, K)
        cov = tf.reshape(cov, cov_shape)

        return mean, cov

    def _conditional_fused(
        self, Xnew: TensorType, full_cov: bool = False, full_output_cov: bool = False
    ) -> MeanAndVariance:
        Kmm = covariances.Kuu(self.X_data, self.kernel, jitter=default_jitter())  # [M, L, M, L]
        Kmn = covariances.Kuf(self.X_data, self.kernel, Xnew)  # [M, L, N, P]
        kernel: kernels.MultioutputKernel = self.kernel
        Knn = kernel(
            Xnew, full_cov=full_cov, full_output_cov=full_output_cov
        )  # [N, P](x N)x P  or  [N, P](x P)

        M, L, N, K = tf.unstack(tf.shape(Kmn), num=Kmn.shape.ndims, axis=0)
        Kmm = tf.reshape(Kmm, (M * L, M * L))

        if full_cov == full_output_cov:
            Kmn = tf.reshape(Kmn, (M * L, N * K))
            Knn = tf.reshape(Knn, (N * K, N * K)) if full_cov else tf.reshape(Knn, (N * K,))
            mean, cov = base_conditional(
                Kmn, Kmm, Knn, self.q_mu, full_cov=full_cov, q_sqrt=self.q_sqrt, white=self.whiten
            )  # [K, 1], [1, K](x NK)
            mean = tf.reshape(mean, (N, K))
            cov = tf.reshape(cov, (N, K, N, K) if full_cov else (N, K))
        else:
            Kmn = tf.reshape(Kmn, (M * L, N, K))
            mean, cov = fully_correlated_conditional(
                Kmn,
                Kmm,
                Knn,
                self.q_mu,
                full_cov=full_cov,
                full_output_cov=full_output_cov,
                q_sqrt=self.q_sqrt,
                white=self.whiten,
            )
        return mean, cov


class FallbackIndependentLatentPosterior(FullyCorrelatedPosterior):  # XXX
    def _conditional_fused(
        self, Xnew: TensorType, full_cov: bool = False, full_output_cov: bool = False
    ) -> MeanAndVariance:
        Kmm = covariances.Kuu(self.X_data, self.kernel, jitter=default_jitter())  # [L, M, M]
        Kmn = covariances.Kuf(self.X_data, self.kernel, Xnew)  # [M, L, N, P]
        kernel: kernels.IndependentLatent = self.kernel
        Knn = kernel(
            Xnew, full_cov=full_cov, full_output_cov=full_output_cov
        )  # [N, P](x N)x P  or  [N, P](x P)

        return independent_interdomain_conditional(
            Kmn,
            Kmm,
            Knn,
            self.q_mu,
            full_cov=full_cov,
            full_output_cov=full_output_cov,
            q_sqrt=self.q_sqrt,
            white=self.whiten,
        )


get_posterior_class = Dispatcher("get_posterior_class")


@get_posterior_class.register(kernels.Kernel, InducingVariables)
def _get_posterior_base_case(
    kernel: Kernel, inducing_variable: InducingVariables
) -> Type[AbstractPosterior]:
    # independent single output
    return IndependentPosteriorSingleOutput


@get_posterior_class.register(kernels.MultioutputKernel, InducingPoints)
def _get_posterior_fully_correlated_mo(
    kernel: Kernel, inducing_variable: InducingVariables
) -> Type[AbstractPosterior]:
    return FullyCorrelatedPosterior


@get_posterior_class.register(
    (kernels.SharedIndependent, kernels.SeparateIndependent),
    (SeparateIndependentInducingVariables, SharedIndependentInducingVariables),
)
def _get_posterior_independent_mo(
    kernel: Kernel, inducing_variable: InducingVariables
) -> Type[AbstractPosterior]:
    # independent multi-output
    return IndependentPosteriorMultiOutput


@get_posterior_class.register(
    kernels.IndependentLatent,
    (FallbackSeparateIndependentInducingVariables, FallbackSharedIndependentInducingVariables),
)
def _get_posterior_independentlatent_mo_fallback(
    kernel: Kernel, inducing_variable: InducingVariables
) -> Type[AbstractPosterior]:
    return FallbackIndependentLatentPosterior


@get_posterior_class.register(
    kernels.LinearCoregionalization,
    (SeparateIndependentInducingVariables, SharedIndependentInducingVariables),
)
def _get_posterior_linearcoregionalization_mo_efficient(
    kernel: Kernel, inducing_variable: InducingVariables
) -> Type[AbstractPosterior]:
    # Linear mixing---efficient multi-output
    return LinearCoregionalizationPosterior


def create_posterior(
    kernel: Kernel,
    inducing_variable: InducingVariables,
    q_mu: TensorType,
    q_sqrt: TensorType,
    whiten: bool,
    mean_function: Optional[MeanFunction] = None,
    precompute_cache: Union[PrecomputeCacheType, str, None] = PrecomputeCacheType.TENSOR,
) -> Type[AbstractPosterior]:
    posterior_class = get_posterior_class(kernel, inducing_variable)
    precompute_cache = _validate_precompute_cache_type(precompute_cache)
    return posterior_class(
        kernel,
        inducing_variable,
        q_mu,
        q_sqrt,
        whiten,
        mean_function,
        precompute_cache=precompute_cache,
    )<|MERGE_RESOLUTION|>--- conflicted
+++ resolved
@@ -39,15 +39,10 @@
     SeparateIndependentInducingVariables,
     SharedIndependentInducingVariables,
 )
-<<<<<<< HEAD
 from .likelihoods import Likelihood
-from .types import MeanAndVariance
-from .utilities import Dispatcher, add_noise_cov, add_linear_noise_cov
-=======
 from .kernels import Kernel
 from .mean_functions import MeanFunction
-from .utilities import Dispatcher, add_noise_cov
->>>>>>> b52f9e7c
+from .utilities import Dispatcher, add_noise_cov, add_linear_noise_cov
 from .utilities.ops import leading_transpose
 
 
