--- conflicted
+++ resolved
@@ -60,11 +60,7 @@
 from typing import Optional
 
 from ..base import Module
-<<<<<<< HEAD
-from ..quadrature import hermgauss, ndiag_mc, NDiagGHQuadrature
-=======
 from ..quadrature import hermgauss, ndiag_mc, ndiagquad, NDiagGHQuadrature
->>>>>>> 5baf4ee4
 
 
 class Likelihood(Module, metaclass=abc.ABCMeta):
@@ -382,12 +378,6 @@
             **kwargs,
         )
 
-<<<<<<< HEAD
-    def _set_latent_and_observation_dimension_eagerly(self, Fmu):
-        if self.latent_dim is None:
-            self.latent_dim = int(Fmu.shape[-1])
-            self.observation_dim = self.latent_dim
-=======
     @property
     def num_gauss_hermite_points(self):
         return self.quadrature.n_gh
@@ -403,7 +393,6 @@
         :param Y: observation Tensor, with shape [..., latent_dim]
         """
         tf.debugging.assert_shapes([(F, (..., "num_latent")), (Y, (..., "num_latent"))])
->>>>>>> 5baf4ee4
 
     def _log_prob(self, F, Y):
         r"""
@@ -427,12 +416,7 @@
         :param Y: observation Tensor, with shape [..., latent_dim]:
         :returns: variational expectations, with shape [...]
         """
-<<<<<<< HEAD
-        self._set_latent_and_observation_dimension_eagerly(Fmu)
-        return super()._variational_expectations(Fmu, Fvar, Y)
-=======
         return tf.reduce_sum(self.quadrature(self._scalar_log_prob, Fmu, Fvar, Y=Y), axis=-1)
->>>>>>> 5baf4ee4
 
     def _predict_log_density(self, Fmu, Fvar, Y):
         r"""
@@ -443,14 +427,9 @@
         :param Y: observation Tensor, with shape [..., latent_dim]:
         :returns: log predictive density, with shape [...]
         """
-<<<<<<< HEAD
-        self._set_latent_and_observation_dimension_eagerly(Fmu)
-        return super()._predict_log_density(Fmu, Fvar, Y)
-=======
         return tf.reduce_sum(
             self.quadrature.logspace(self._scalar_log_prob, Fmu, Fvar, Y=Y), axis=-1
         )
->>>>>>> 5baf4ee4
 
     def _predict_mean_and_var(self, Fmu, Fvar):
         r"""
@@ -461,11 +440,6 @@
         :param Fvar: variance of function evaluation Tensor, with shape [..., latent_dim]
         :returns: mean and variance, both with shape [..., observation_dim]
         """
-<<<<<<< HEAD
-        self._set_latent_and_observation_dimension_eagerly(Fmu)
-        return super()._predict_mean_and_var(Fmu, Fvar)
-=======
-
         def integrand(*X):
             return self.conditional_variance(*X) + self.conditional_mean(*X) ** 2
 
@@ -473,7 +447,6 @@
         E_y, E_y2 = self.quadrature(integrands, Fmu, Fvar)
         V_y = E_y2 - E_y ** 2
         return E_y, V_y
->>>>>>> 5baf4ee4
 
 
 class SwitchedLikelihood(ScalarLikelihood):
