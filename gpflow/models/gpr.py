--- conflicted
+++ resolved
@@ -43,13 +43,7 @@
     def __init__(self, data: Data, kernel: Kernel, mean_function: Optional[MeanFunction] = None):
         likelihood = gpflow.likelihoods.Gaussian()
         _, y_data = data
-<<<<<<< HEAD
         super().__init__(kernel, likelihood, mean_function, num_latent=y_data.shape[-1])
-=======
-        num_latent = y_data.shape[1]
-        super().__init__(kernel, likelihood, mean_function, num_latent=num_latent)
-
->>>>>>> 6dc68bec
         self.data = data
 
     def log_likelihood(self):
