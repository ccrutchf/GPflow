# Copyright 2016 James Hensman, Valentine Svensson, alexggmatthews, fujiisoup
#
# Licensed under the Apache License, Version 2.0 (the "License");
# you may not use this file except in compliance with the License.
# You may obtain a copy of the License at
#
# http://www.apache.org/licenses/LICENSE-2.0
#
# Unless required by applicable law or agreed to in writing, software
# distributed under the License is distributed on an "AS IS" BASIS,
# WITHOUT WARRANTIES OR CONDITIONS OF ANY KIND, either express or implied.
# See the License for the specific language governing permissions and
# limitations under the License.

<<<<<<< HEAD
import tensorflow as tf

from .. import likelihoods
from .. import settings
=======
from typing import Optional, Tuple

import tensorflow as tf

import gpflow
from .model import GPModel
from ..kernels import Kernel
from ..logdensities import multivariate_normal
from ..mean_functions import MeanFunction
>>>>>>> 333ee645

from ..conditionals import base_conditional
from ..params import DataHolder
from ..decors import params_as_tensors
from ..decors import name_scope
from ..logdensities import multivariate_normal

from .model import GPModel


class GPR(GPModel):
    r"""
    Gaussian Process Regression.

    This is a vanilla implementation of GP regression with a Gaussian
    likelihood. In this case inference is exact, but costs O(N^3). This means
    that we can compute the predictive distributions (predict_f, predict_y) in
    closed-form, as well as the marginal likelihood, which we use to estimate
    (optimize) the kernel parameters. 
    
    Multiple columns of Y are treated independently, using the same kernel. 

    The log likelihood of this model is sometimes referred to as the
    'marginal log likelihood', and is given by

    .. math::
<<<<<<< HEAD

       \log p(\mathbf y | \mathbf f) = \mathcal N(\mathbf y | 0, \mathbf K + \sigma_n \mathbf I)
    """
    def __init__(self, X, Y, kern, mean_function=None, name=None):
=======
       \\log p(\\mathbf y \\,|\\, \\mathbf f) =
            \\mathcal N\\left(\\mathbf y\,|\, 0, \\mathbf K + \\sigma_n \\mathbf I\\right)
    """

    def __init__(self, data: Data, kernel: Kernel, mean_function: Optional[MeanFunction] = None):
        likelihood = gpflow.likelihoods.Gaussian()
        _, y_data = data
        super().__init__(kernel, likelihood, mean_function, num_latent=y_data.shape[-1])
        self.data = data

    def log_likelihood(self):
>>>>>>> 333ee645
        """
        X is a data matrix, size N x D
        Y is a data matrix, size N x R
        kern, mean_function are appropriate GPflow objects
        name is a string which can be used to name this model (useful for handling multiple models on one tf.graph)
        """
        likelihood = likelihoods.Gaussian()
        X = DataHolder(X)
        Y = DataHolder(Y)
        num_latent = Y.shape[1]
        GPModel.__init__(self, X=X, Y=Y, kern=kern, likelihood=likelihood,
                         mean_function=mean_function, num_latent=num_latent, name=name)

    @name_scope('likelihood')
    @params_as_tensors
    def _build_likelihood(self):
        r"""
        Construct a tensorflow function to compute the likelihood.

            \log p(Y | theta).

        """
<<<<<<< HEAD
        K = self.kern.K(self.X) + tf.eye(tf.shape(self.X)[0], dtype=settings.float_type) * self.likelihood.variance
        L = tf.cholesky(K)
        m = self.mean_function(self.X)
        logpdf = multivariate_normal(self.Y, m, L)  # (R,) log-likelihoods for each independent dimension of Y
=======
        x, y = self.data
        K = self.kernel(x)
        num_data = x.shape[0]
        k_diag = tf.linalg.diag_part(K)
        s_diag = tf.fill([num_data], self.likelihood.variance)
        ks = tf.linalg.set_diag(K, k_diag + s_diag)
        L = tf.linalg.cholesky(ks)
        m = self.mean_function(x)

        # [R,] log-likelihoods for each independent dimension of Y
        log_prob = multivariate_normal(y, m, L)
        return tf.reduce_sum(log_prob)

    def predict_f(self, predict_at: tf.Tensor, full_cov: bool = False, full_output_cov: bool = False):
        r"""
        This method computes predictions at X \in R^{N \x D} input points
>>>>>>> 333ee645

        return tf.reduce_sum(logpdf)

    @name_scope('predict')
    @params_as_tensors
    def _build_predict(self, Xnew, full_cov=False):
        """
        Xnew is a data matrix, the points at which we want to predict.

        This method computes

            p(F* | Y)

        where F* are points on the GP at Xnew, Y are noisy observations at X.

        """
        y = self.Y - self.mean_function(self.X)
        Kmn = self.kern.K(self.X, Xnew)
        Kmm_sigma = self.kern.K(self.X) + tf.eye(tf.shape(self.X)[0], dtype=settings.float_type) * self.likelihood.variance
        Knn = self.kern.K(Xnew) if full_cov else self.kern.Kdiag(Xnew)
        f_mean, f_var = base_conditional(Kmn, Kmm_sigma, Knn, y, full_cov=full_cov, white=False)  # N x P, N x P or P x N x N
        return f_mean + self.mean_function(Xnew), f_var
<|MERGE_RESOLUTION|>--- conflicted
+++ resolved
@@ -12,12 +12,6 @@
 # See the License for the specific language governing permissions and
 # limitations under the License.
 
-<<<<<<< HEAD
-import tensorflow as tf
-
-from .. import likelihoods
-from .. import settings
-=======
 from typing import Optional, Tuple
 
 import tensorflow as tf
@@ -27,15 +21,8 @@
 from ..kernels import Kernel
 from ..logdensities import multivariate_normal
 from ..mean_functions import MeanFunction
->>>>>>> 333ee645
 
-from ..conditionals import base_conditional
-from ..params import DataHolder
-from ..decors import params_as_tensors
-from ..decors import name_scope
-from ..logdensities import multivariate_normal
-
-from .model import GPModel
+Data = Tuple[tf.Tensor, tf.Tensor]
 
 
 class GPR(GPModel):
@@ -43,23 +30,12 @@
     Gaussian Process Regression.
 
     This is a vanilla implementation of GP regression with a Gaussian
-    likelihood. In this case inference is exact, but costs O(N^3). This means
-    that we can compute the predictive distributions (predict_f, predict_y) in
-    closed-form, as well as the marginal likelihood, which we use to estimate
-    (optimize) the kernel parameters. 
-    
-    Multiple columns of Y are treated independently, using the same kernel. 
+    likelihood.  Multiple columns of Y are treated independently.
 
-    The log likelihood of this model is sometimes referred to as the
-    'marginal log likelihood', and is given by
+    The log likelihood of this models is sometimes referred to as the 'marginal log likelihood',
+    and is given by
 
     .. math::
-<<<<<<< HEAD
-
-       \log p(\mathbf y | \mathbf f) = \mathcal N(\mathbf y | 0, \mathbf K + \sigma_n \mathbf I)
-    """
-    def __init__(self, X, Y, kern, mean_function=None, name=None):
-=======
        \\log p(\\mathbf y \\,|\\, \\mathbf f) =
             \\mathcal N\\left(\\mathbf y\,|\, 0, \\mathbf K + \\sigma_n \\mathbf I\\right)
     """
@@ -71,35 +47,13 @@
         self.data = data
 
     def log_likelihood(self):
->>>>>>> 333ee645
         """
-        X is a data matrix, size N x D
-        Y is a data matrix, size N x R
-        kern, mean_function are appropriate GPflow objects
-        name is a string which can be used to name this model (useful for handling multiple models on one tf.graph)
-        """
-        likelihood = likelihoods.Gaussian()
-        X = DataHolder(X)
-        Y = DataHolder(Y)
-        num_latent = Y.shape[1]
-        GPModel.__init__(self, X=X, Y=Y, kern=kern, likelihood=likelihood,
-                         mean_function=mean_function, num_latent=num_latent, name=name)
+        Computes the log likelihood.
 
-    @name_scope('likelihood')
-    @params_as_tensors
-    def _build_likelihood(self):
-        r"""
-        Construct a tensorflow function to compute the likelihood.
-
-            \log p(Y | theta).
+        .. math::
+            \log p(Y | \theta).
 
         """
-<<<<<<< HEAD
-        K = self.kern.K(self.X) + tf.eye(tf.shape(self.X)[0], dtype=settings.float_type) * self.likelihood.variance
-        L = tf.cholesky(K)
-        m = self.mean_function(self.X)
-        logpdf = multivariate_normal(self.Y, m, L)  # (R,) log-likelihoods for each independent dimension of Y
-=======
         x, y = self.data
         K = self.kernel(x)
         num_data = x.shape[0]
@@ -116,26 +70,24 @@
     def predict_f(self, predict_at: tf.Tensor, full_cov: bool = False, full_output_cov: bool = False):
         r"""
         This method computes predictions at X \in R^{N \x D} input points
->>>>>>> 333ee645
 
-        return tf.reduce_sum(logpdf)
-
-    @name_scope('predict')
-    @params_as_tensors
-    def _build_predict(self, Xnew, full_cov=False):
-        """
-        Xnew is a data matrix, the points at which we want to predict.
-
-        This method computes
-
+        .. math::
             p(F* | Y)
 
-        where F* are points on the GP at Xnew, Y are noisy observations at X.
+        where F* are points on the GP at new data points, Y are noisy observations at training data points.
+        """
+        x_data, y_data = self.data
+        err = y_data - self.mean_function(x_data)
 
-        """
-        y = self.Y - self.mean_function(self.X)
-        Kmn = self.kern.K(self.X, Xnew)
-        Kmm_sigma = self.kern.K(self.X) + tf.eye(tf.shape(self.X)[0], dtype=settings.float_type) * self.likelihood.variance
-        Knn = self.kern.K(Xnew) if full_cov else self.kern.Kdiag(Xnew)
-        f_mean, f_var = base_conditional(Kmn, Kmm_sigma, Knn, y, full_cov=full_cov, white=False)  # N x P, N x P or P x N x N
-        return f_mean + self.mean_function(Xnew), f_var
+        kmm = self.kernel(x_data)
+        knn = self.kernel(predict_at, full=full_cov)
+        kmn = self.kernel(x_data, predict_at)
+
+        num_data = x_data.shape[0]
+        s = tf.linalg.diag(tf.fill([num_data], self.likelihood.variance))
+
+        conditional = gpflow.conditionals.base_conditional
+        f_mean_zero, f_var = conditional(kmn, kmm + s, knn, err, full_cov=full_cov,
+                                         white=False)  # [N, P], [N, P] or [P, N, N]
+        f_mean = f_mean_zero + self.mean_function(predict_at)
+        return f_mean, f_var