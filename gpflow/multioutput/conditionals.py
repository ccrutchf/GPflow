--- conflicted
+++ resolved
@@ -16,13 +16,8 @@
 
 from .. import misc
 from .. import settings
-<<<<<<< HEAD
-from ..conditionals import (base_conditional, _expand_independent_outputs,
-                            _sample_mvn, _rollaxis_left, _get_perm_with_leading_dims)
-=======
 from ..conditionals import (_expand_independent_outputs, _rollaxis_left,
                             _sample_mvn, base_conditional)
->>>>>>> 191a1c2c
 from ..decors import name_scope, params_as_tensors_for
 from ..dispatch import conditional, sample_conditional
 from ..features import InducingPoints
@@ -267,19 +262,8 @@
                                    full_output_cov=False, full_cov=False)  # [..., N, L], [..., N, L]
     g_sample = _sample_mvn(g_mu, g_var, "diag", num_samples=num_samples)  # [..., (S), N, L]
     with params_as_tensors_for(kern):
-<<<<<<< HEAD
-        f_sample = tf.einsum("pl,nl->np", kern.W, g_sample)
-        f_mu = tf.einsum("pl,nl->np", kern.W, g_mu)
-        # W g_var W.T
-        # [P, L] @ [L, L] @ [L, P]
-        # \sum_l,l' W_pl g_var_ll' W_p'l'
-        # \sum_l W_pl g_var_nl W_p'l
-        # ->
-        f_var = tf.einsum("pl,nl,pl->np", kern.W, g_var, kern.W)
-=======
         f_mu, f_var = _mix_latent_gp(kern.W, g_mu, g_var, full_cov, full_output_cov)
         f_sample = tf.tensordot(g_sample, kern.W, [[-1], [-1]])  # [..., N, P]
->>>>>>> 191a1c2c
     return f_sample, f_mu, f_var
 
 
@@ -466,13 +450,8 @@
 def _mix_latent_gp(W, g_mu, g_var, full_cov, full_output_cov):
     r"""
     Takes the mean and variance of an uncorrelated L-dimensional latent GP
-<<<<<<< HEAD
-    and returns the mean and the variance of the mixed GP, `f = W \times g`,
-    where both f and g are GPs.
-=======
     and returns the mean and the variance of the mixed GP, `f = W g`,
     where both f and g are GPs, with W having a shape [P, L]
->>>>>>> 191a1c2c
 
     :param W: [P, L]
     :param g_mu: [..., N, L]
@@ -481,13 +460,8 @@
     """
     f_mu = tf.tensordot(g_mu, W, [[-1], [-1]])  # [..., N, P]
 
-<<<<<<< HEAD
-    K = tf.rank(g_var)
-    leading_dims = (K - 3) if full_cov else (K - 2)
-=======
     rk = tf.rank(g_var)
     leading_dims = (rk - 3) if full_cov else (rk - 2)
->>>>>>> 191a1c2c
 
     if full_cov and full_output_cov:  # g_var is [L, ..., N, N]
         # this branch is practically never taken
@@ -495,22 +469,12 @@
         g_var = tf.expand_dims(g_var, axis=-2)  # [..., N, N, 1, L]
         g_var_W = g_var * W  # [..., N, P, L]
         f_var = tf.tensordot(g_var_W, W, [[-1], [-1]])  # [..., N, N, P, P]
-<<<<<<< HEAD
-        perm = _get_perm_with_leading_dims(leading_dims, K-3, K-1, K-2, K)
-        f_var = tf.transpose(f_var, perm)  # [..., N, P, N, P]
-=======
         f_var = misc.leading_transpose(f_var, [..., -4, -2, -3, -1])  # [..., N, P, N, P]
->>>>>>> 191a1c2c
 
     elif full_cov and not full_output_cov:  # g_var is [L, ..., N, N]
         # this branch is practically never taken
         f_var = tf.tensordot(g_var, W**2, [[0], [-1]])  # [..., N, N, P]
-<<<<<<< HEAD
-        perm = _get_perm_with_leading_dims(leading_dims, K-1, K-3, K-2)
-        f_var = tf.transpose(f_var, perm)  # [..., P, N, N]
-=======
         f_var = misc.leading_transpose(f_var, [..., -1, -3, -2])  # [..., P, N, N]
->>>>>>> 191a1c2c
 
     elif not full_cov and full_output_cov:  # g_var is [..., N, L]
         g_var = tf.expand_dims(g_var, axis=-2)  # [..., N, 1, L]
