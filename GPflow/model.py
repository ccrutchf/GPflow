--- conflicted
+++ resolved
@@ -21,11 +21,7 @@
 from . import hmc, tf_wraps
 from ._settings import settings
 import sys
-<<<<<<< HEAD
-from . import tf_hacks
-from .settings import float_type, jitter
-=======
->>>>>>> b75ac864
+float_type = settings.dtypes.float_type
 
 
 class ObjectiveWrapper(object):
@@ -98,7 +94,7 @@
         self._name = name
         self._needs_recompile = True
         self._session = tf.Session()
-        self._free_vars = tf.placeholder(float_type)
+        self._free_vars = tf.placeholder(settings.dtypes.float_type)
 
     @property
     def name(self):
@@ -106,7 +102,7 @@
 
     def __getstate__(self):
         """
-        This mehtod is necessary for pickling objects
+        This method is necessary for pickling objects
         """
         d = Parameterized.__getstate__(self)
         d.pop('_session')
@@ -384,16 +380,12 @@
         Xnew.
         """
         mu, var = self.build_predict(Xnew, full_cov=True)
-<<<<<<< HEAD
-        jit = tf_hacks.eye(tf.shape(mu)[0]) * jitter
-=======
         jitter = tf_wraps.eye(tf.shape(mu)[0]) * settings.numerics.jitter_level
->>>>>>> b75ac864
         samples = []
         for i in range(self.num_latent):
-            L = tf.cholesky(var[:, :, i] + jit)
+            L = tf.cholesky(var[:, :, i] + jitter)
             shape = tf.pack([tf.shape(L)[0], num_samples])
-            V = tf.random_normal(shape, dtype=float_type)
+            V = tf.random_normal(shape, dtype=settings.dtypes.float_type)
             samples.append(mu[:, i:i + 1] + tf.matmul(L, V))
         return tf.transpose(tf.pack(samples))
 
